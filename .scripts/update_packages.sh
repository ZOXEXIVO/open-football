--- conflicted
+++ resolved
@@ -6,9 +6,5 @@
     project_dir=$(pwd);
 
     cargo update --manifest-path "$project_dir/Cargo.toml";
-<<<<<<< HEAD
-    cargo upgrade -i --manifest-path "$project_dir/Cargo.toml";
-=======
     cargo upgrade --incompatible --manifest-path "$project_dir/Cargo.toml";
->>>>>>> ca0d3ee8
 ' {} \;